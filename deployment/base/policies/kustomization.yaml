--- conflicted
+++ resolved
@@ -1,19 +1,10 @@
-apiVersion: kustomize.config.k8s.io/v1beta1
-kind: Kustomization
-
-metadata:
-  name: maas-gateway-policies
-
-resources:
-<<<<<<< HEAD
-# Policy folders (upstream structure)
-- auth-policies
-- usage-policies
-=======
-# Gateway policies - default for all models
-- gateway-auth-policy.yaml
-- token-limit-policy.yaml
-- rate-limit-policy.yaml
-# RBAC for tier ServiceAccounts to access LLMInferenceServices
-- tier-rbac.yaml
->>>>>>> fdbbe7fc
+apiVersion: kustomize.config.k8s.io/v1beta1
+kind: Kustomization
+
+metadata:
+  name: maas-gateway-policies
+
+resources:
+# Policy folders (upstream structure)
+- auth-policies
+- usage-policies