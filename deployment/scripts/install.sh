--- conflicted
+++ resolved
@@ -9,12 +9,9 @@
 # Default values
 DEPLOYMENT_TYPE=${DEPLOYMENT_TYPE:-simulator}
 TEARDOWN=false
-<<<<<<< HEAD
 INSTALL_DEPS=false
 INSTALL_INFRA=false
-=======
 TEARDOWN_ONLY=false
->>>>>>> 7fbc5897
 AVAILABLE_DEPLOYMENTS=()
 # Colors for output
 RED='\033[0;31m'
@@ -179,16 +176,13 @@
     echo "Default: $DEPLOYMENT_TYPE"
     echo
     echo "Examples:"
-<<<<<<< HEAD
     echo "  $0 --install-deps --install-infra  # Full installation with dependencies and infrastructure"
     echo "  $0 gpu                             # Install gpu deployment only (no deps/infra)"
     echo "  $0 --install-infra basic           # Install infrastructure and basic deployment"
     echo "  $0 --teardown --install-deps --install-infra  # Complete teardown and reinstall"
-=======
     echo "  $0                    # Install simulator deployment (default)"
     echo "  $0 gpu                # Install gpu deployment"
     echo "  $0 --teardown         # Teardown first, then install simulator deployment"
->>>>>>> 7fbc5897
 }
 
 detect_available_deployments() {
@@ -329,7 +323,6 @@
         fi
     fi
     
-<<<<<<< HEAD
     # Install dependencies (only if requested)
     if [ "$INSTALL_DEPS" = true ]; then
         log_info "Installing dependencies..."
@@ -338,24 +331,6 @@
     else
         log_info "Skipping dependency installation (use --install-deps to install)"
     fi
-=======
-    # Install dependencies
-    log_info "Installing dependencies..."
-    scripts/install-dependencies.sh --all
-    log_success "Dependencies installed"
-    
-    # Clean up any conflicting operators
-    log_info "Cleaning up conflicting operators..."
-    kubectl -n gateway-system delete subscription sailoperator --ignore-not-found
-    kubectl -n gateway-system delete csv sailoperator.v0.1.0 --ignore-not-found
-    kubectl -n gateway-system delete deployment sail-operator --ignore-not-found
-    kubectl -n gateway-system delete deployment istiod --ignore-not-found
-    
-    # Apply Kuadrant configuration (CRs) after dependencies installed it via Helm
-    log_info "Configuring Kuadrant CRs..."
-    kustomize build core-infrastructure/kustomize-templates/kuadrant | envsubst | kubectl apply -f -
-    log_success "Kuadrant configured"
->>>>>>> 7fbc5897
     
     # Install infrastructure (only if requested)
     if [ "$INSTALL_INFRA" = true ]; then
@@ -385,10 +360,22 @@
     else
         log_info "Skipping infrastructure installation (use --install-infra to install)"
         
-        # Deploy the example deployment only
-        log_info "Deploying $DEPLOYMENT_TYPE example..."
-        kustomize build "$DEPLOYMENT_PATH" | envsubst '${CLUSTER_DOMAIN}' | kubectl apply -f -
-        log_success "Example deployment completed successfully!"
+        # Clean up any conflicting operators
+        log_info "Cleaning up conflicting operators..."
+        kubectl -n gateway-system delete subscription sailoperator --ignore-not-found
+        kubectl -n gateway-system delete csv sailoperator.v0.1.0 --ignore-not-found
+        kubectl -n gateway-system delete deployment sail-operator --ignore-not-found
+        kubectl -n gateway-system delete deployment istiod --ignore-not-found
+        
+        # Apply Kuadrant configuration (CRs) after dependencies installed it via Helm
+        log_info "Configuring Kuadrant CRs..."
+        kustomize build infrastructure/kustomize-templates/kuadrant | envsubst '${CLUSTER_DOMAIN}' | kubectl apply -f -
+        log_success "Kuadrant configured"
+        
+        # Deploy using overlay (always use OpenShift overlay for external access)
+        log_info "Deploying $DEPLOYMENT_TYPE with external access..."
+        kustomize build overlays/openshift | envsubst '${CLUSTER_DOMAIN}' | kubectl apply -f -
+        log_success "Deployment completed successfully!"
     fi
     
     # Show access information
