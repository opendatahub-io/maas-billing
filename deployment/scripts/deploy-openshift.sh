#!/bin/bash

# OpenShift MaaS Platform Deployment Script
# This script automates the complete deployment of the MaaS platform on OpenShift

set -e

# Helper function to wait for CRD to be established
wait_for_crd() {
  local crd="$1"
  local timeout="${2:-60}"  # timeout in seconds
  local interval=2
  local elapsed=0

  echo "⏳ Waiting for CRD ${crd} to appear (timeout: ${timeout}s)…"
  while [ $elapsed -lt $timeout ]; do
    if kubectl get crd "$crd" &>/dev/null; then
      echo "✅ CRD ${crd} detected, waiting for it to become Established..."
      kubectl wait --for=condition=Established --timeout="${timeout}s" "crd/$crd" 2>/dev/null
      return 0
    fi
    sleep $interval
    elapsed=$((elapsed + interval))
  done

  echo "❌ Timed out after ${timeout}s waiting for CRD $crd to appear." >&2
  return 1
}

# Helper function to wait for CSV to reach Succeeded state
wait_for_csv() {
  local csv_name="$1"
  local namespace="${2:-kuadrant-system}"
  local timeout="${3:-180}"  # timeout in seconds
  local interval=5
  local elapsed=0
  local last_status_print=0

  echo "⏳ Waiting for CSV ${csv_name} to succeed (timeout: ${timeout}s)..."
  while [ $elapsed -lt $timeout ]; do
    local phase=$(kubectl get csv -n "$namespace" "$csv_name" -o jsonpath='{.status.phase}' 2>/dev/null || echo "NotFound")

    case "$phase" in
      "Succeeded")
        echo "✅ CSV ${csv_name} succeeded"
        return 0
        ;;
      "Failed")
        echo "❌ CSV ${csv_name} failed" >&2
        kubectl get csv -n "$namespace" "$csv_name" -o jsonpath='{.status.message}' 2>/dev/null
        return 1
        ;;
      *)
        if [ $((elapsed - last_status_print)) -ge 30 ]; then
          echo "   CSV ${csv_name} status: ${phase} (${elapsed}s elapsed)"
          last_status_print=$elapsed
        fi
        ;;
    esac

    sleep $interval
    elapsed=$((elapsed + interval))
  done

  echo "❌ Timed out after ${timeout}s waiting for CSV ${csv_name}" >&2
  return 1
}

# Helper function to wait for pods in a namespace to be ready
wait_for_pods() {
  local namespace="$1"
  local timeout="${2:-120}"
  
  kubectl get namespace "$namespace" &>/dev/null || return 0
  
  echo "⏳ Waiting for pods in $namespace to be ready..."
  local end=$((SECONDS + timeout))
  while [ $SECONDS -lt $end ]; do
    local not_ready=$(kubectl get pods -n "$namespace" --no-headers 2>/dev/null | grep -v -E 'Running|Completed|Succeeded' | wc -l)
    [ "$not_ready" -eq 0 ] && return 0
    sleep 5
  done
  echo "⚠️  Timeout waiting for pods in $namespace" >&2
  return 1
}

# version_compare <version1> <version2>
#   Compares two version strings in semantic version format (e.g., "4.19.9")
#   Returns 0 if version1 >= version2, 1 otherwise
version_compare() {
  local version1="$1"
  local version2="$2"
  
  local v1=$(echo "$version1" | awk -F. '{printf "%d%03d%03d", $1, $2, $3}')
  local v2=$(echo "$version2" | awk -F. '{printf "%d%03d%03d", $1, $2, $3}')
  
  [ "$v1" -ge "$v2" ]
}

wait_for_validating_webhooks() {
    local namespace="$1"
    local timeout="${2:-60}"
    local interval=2
    local end=$((SECONDS+timeout))

    echo "⏳ Waiting for validating webhooks in namespace $namespace (timeout: $timeout sec)..."

    while [ $SECONDS -lt $end ]; do
        local not_ready=0

        local services
        services=$(kubectl get validatingwebhookconfigurations \
          -o jsonpath='{range .items[*].webhooks[*].clientConfig.service}{.namespace}/{.name}{"\n"}{end}' \
          | grep "^$namespace/" | sort -u)

        if [ -z "$services" ]; then
            echo "⚠️  No validating webhooks found in namespace $namespace"
            return 0
        fi

        for svc in $services; do
            local ns name ready
            ns=$(echo "$svc" | cut -d/ -f1)
            name=$(echo "$svc" | cut -d/ -f2)

            ready=$(kubectl get endpoints -n "$ns" "$name" -o jsonpath='{.subsets[*].addresses[*].ip}' 2>/dev/null || true)
            if [ -z "$ready" ]; then
                echo "🔴 Webhook service $ns/$name not ready"
                not_ready=1
            else
                echo "✅ Webhook service $ns/$name has ready endpoints"
            fi
        done

        if [ "$not_ready" -eq 0 ]; then
            echo "🎉 All validating webhook services in $namespace are ready"
            return 0
        fi

        sleep $interval
    done

    echo "❌ Timed out waiting for validating webhooks in $namespace"
    return 1
}

echo "========================================="
echo "🚀 MaaS Platform OpenShift Deployment"
echo "========================================="
echo ""

# Check if running on OpenShift
if ! kubectl api-resources | grep -q "route.openshift.io"; then
    echo "❌ This script is for OpenShift clusters only."
    exit 1
fi

# Check prerequisites
echo "📋 Checking prerequisites..."
echo ""
echo "Required tools:"
echo "  - oc: $(oc version --client --short 2>/dev/null | head -n1 || echo 'not found')"
echo "  - jq: $(jq --version 2>/dev/null || echo 'not found')"
echo "  - kustomize: $(kustomize version --short 2>/dev/null || echo 'not found')"
echo ""
echo "ℹ️  Note: OpenShift Service Mesh should be automatically installed when GatewayClass is created."
echo "   If the Gateway gets stuck in 'Waiting for controller', you may need to manually"
echo "   install the Red Hat OpenShift Service Mesh operator from OperatorHub."

echo ""
echo "1️⃣ Checking OpenShift version and Gateway API requirements..."

# Get OpenShift version
OCP_VERSION=$(oc get clusterversion version -o jsonpath='{.status.desired.version}' 2>/dev/null || echo "unknown")
echo "   OpenShift version: $OCP_VERSION"

# Check if version is 4.19.9 or higher
if [[ "$OCP_VERSION" == "unknown" ]]; then
    echo "   ⚠️  Could not determine OpenShift version, applying feature gates to be safe"
    oc patch featuregate/cluster --type='merge' \
      -p '{"spec":{"featureSet":"CustomNoUpgrade","customNoUpgrade":{"enabled":["GatewayAPI","GatewayAPIController"]}}}' || true
    echo "   Waiting for feature gates to reconcile (30 seconds)..."
    sleep 30
elif version_compare "$OCP_VERSION" "4.19.9"; then
    echo "   ✅ OpenShift $OCP_VERSION supports Gateway API via GatewayClass (no feature gates needed)"
else
    echo "   Applying Gateway API feature gates for OpenShift < 4.19.9"
    oc patch featuregate/cluster --type='merge' \
      -p '{"spec":{"featureSet":"CustomNoUpgrade","customNoUpgrade":{"enabled":["GatewayAPI","GatewayAPIController"]}}}' || true
    echo "   Waiting for feature gates to reconcile (30 seconds)..."
    sleep 30
fi

echo ""
echo "2️⃣ Creating namespaces..."
echo "   ℹ️  Note: If ODH/RHOAI is already installed, some namespaces may already exist"
for ns in opendatahub kserve kuadrant-system llm maas-api; do
    kubectl create namespace $ns 2>/dev/null || echo "   Namespace $ns already exists"
done

echo ""
echo "3️⃣ Installing dependencies..."

SCRIPT_DIR="$( cd "$( dirname "${BASH_SOURCE[0]}" )" && pwd )"
PROJECT_ROOT="$(cd "$SCRIPT_DIR/../.." && pwd)"

# Only clean up leftover CRDs if Kuadrant operators are NOT already installed
echo "   Checking for existing Kuadrant installation..."
if ! kubectl get csv -n kuadrant-system kuadrant-operator.v1.3.0-rc2 &>/dev/null 2>&1; then
    echo "   No existing installation found, checking for leftover CRDs..."
    LEFTOVER_CRDS=$(kubectl get crd 2>/dev/null | grep -E "kuadrant|authorino|limitador" | awk '{print $1}')
    if [ -n "$LEFTOVER_CRDS" ]; then
        echo "   Found leftover CRDs, cleaning up before installation..."
        echo "$LEFTOVER_CRDS" | xargs -r kubectl delete crd --timeout=30s 2>/dev/null || true
        sleep 5  # Brief wait for cleanup to complete
    fi
else
    echo "   ✅ Kuadrant operator already installed, skipping CRD cleanup"
fi

echo "   Installing cert-manager..."
"$SCRIPT_DIR/install-dependencies.sh" --cert-manager

# Wait for cert-manager CRDs to be ready
echo "   Waiting for cert-manager CRDs to be established..."
wait_for_crd "certificates.cert-manager.io" 120 || \
    echo "   ⚠️  Certificate CRD not yet available"

echo "   Installing Kuadrant..."
"$SCRIPT_DIR/install-dependencies.sh" --kuadrant

echo ""
echo "4️⃣ Deploying Gateway infrastructure..."
CLUSTER_DOMAIN=$(kubectl get ingresses.config.openshift.io cluster -o jsonpath='{.spec.domain}')
if [ -z "$CLUSTER_DOMAIN" ]; then
    echo "❌ Failed to retrieve cluster domain from OpenShift"
    exit 1
fi
export CLUSTER_DOMAIN
echo "   Cluster domain: $CLUSTER_DOMAIN"

echo "   Deploying Gateway and GatewayClass..."
cd "$PROJECT_ROOT"
envsubst < deployment/base/networking/gateway-api.yaml | kubectl apply --server-side=true --force-conflicts -f -

# Wait for Gateway API CRDs if not already present
if ! kubectl get crd gateways.gateway.networking.k8s.io &>/dev/null 2>&1; then
    echo "   Waiting for Gateway API CRDs..."
    wait_for_crd "gateways.gateway.networking.k8s.io" 120 || \
        echo "   ⚠️  Gateway API CRDs not yet available"
fi

echo ""
echo "5️⃣ Checking for OpenDataHub/RHOAI KServe..."
if kubectl get crd llminferenceservices.serving.kserve.io &>/dev/null 2>&1; then
    echo "   ✅ KServe CRDs already present (ODH/RHOAI detected)"
else
    echo "   ⚠️  KServe not detected. Deploying ODH KServe components..."
    echo "   Note: This may require multiple attempts as CRDs need to be established first."
    
    # First attempt
    echo "   Attempting ODH KServe deployment (attempt 1/2)..."
    if kustomize build "$PROJECT_ROOT/deployment/components/odh/kserve" | kubectl apply --server-side=true --force-conflicts -f - 2>/dev/null; then
        echo "   ✅ Initial deployment successful"
    else
        echo "   ⚠️  First attempt failed (expected if CRDs not yet ready)"
    fi
    
    # Wait for CRDs and operator pods, then retry
    echo "   Waiting for KServe CRDs to be established..."
    if wait_for_crd "llminferenceservices.serving.kserve.io" 120; then
        
        wait_for_pods "opendatahub" 120 || true
        wait_for_validating_webhooks opendatahub 90 || true
        
        echo "   Retrying deployment (attempt 2/2)..."
        kustomize build "$PROJECT_ROOT/deployment/components/odh/kserve" | kubectl apply --server-side=true --force-conflicts -f - && \
            echo "   ✅ ODH KServe components deployed successfully" || \
            echo "   ⚠️  ODH KServe deployment failed. This may be expected if ODH operator manages these resources."
    else
        echo "   ⚠️  CRDs did not become ready in time. Continuing anyway..."
        echo "   Run: kustomize build $PROJECT_ROOT/deployment/components/odh/kserve | kubectl apply --server-side=true --force-conflicts -f -"
    fi
fi

echo ""
echo "6️⃣ Waiting for Kuadrant operators to be installed by OLM..."
# Wait for CSVs to reach Succeeded state (this ensures CRDs are created and deployments are ready)
wait_for_csv "kuadrant-operator.v1.3.0-rc2" "kuadrant-system" 300 || \
    echo "   ⚠️  Kuadrant operator CSV did not succeed, continuing anyway..."

wait_for_csv "authorino-operator.v0.22.0" "kuadrant-system" 60 || \
    echo "   ⚠️  Authorino operator CSV did not succeed"

wait_for_csv "limitador-operator.v0.16.0" "kuadrant-system" 60 || \
    echo "   ⚠️  Limitador operator CSV did not succeed"

wait_for_csv "dns-operator.v0.15.0" "kuadrant-system" 60 || \
    echo "   ⚠️  DNS operator CSV did not succeed"

# Verify CRDs are present
echo "   Verifying Kuadrant CRDs are available..."
wait_for_crd "kuadrants.kuadrant.io" 30 || echo "   ⚠️  kuadrants.kuadrant.io CRD not found"
wait_for_crd "authpolicies.kuadrant.io" 10 || echo "   ⚠️  authpolicies.kuadrant.io CRD not found"
wait_for_crd "ratelimitpolicies.kuadrant.io" 10 || echo "   ⚠️  ratelimitpolicies.kuadrant.io CRD not found"
wait_for_crd "tokenratelimitpolicies.kuadrant.io" 10 || echo "   ⚠️  tokenratelimitpolicies.kuadrant.io CRD not found"

echo ""
echo "7️⃣ Deploying Kuadrant configuration (now that CRDs exist)..."
cd "$PROJECT_ROOT"
kubectl apply -f deployment/base/networking/kuadrant.yaml

echo ""
echo "8️⃣ Deploying MaaS API..."
cd "$PROJECT_ROOT"
kustomize build deployment/base/maas-api | envsubst | kubectl apply -f -

echo ""
echo "9️⃣ Applying OpenShift-specific configurations..."

# Patch Kuadrant for OpenShift Gateway Controller
echo "   Patching Kuadrant operator..."
if ! kubectl -n kuadrant-system get deployment kuadrant-operator-controller-manager -o jsonpath='{.spec.template.spec.containers[0].env[?(@.name=="ISTIO_GATEWAY_CONTROLLER_NAMES")]}' | grep -q "ISTIO_GATEWAY_CONTROLLER_NAMES"; then
  kubectl get csv kuadrant-operator.v1.3.0-rc2 -n kuadrant-system -o json | \
  jq '.spec.install.spec.deployments[0].spec.template.spec.containers[0].env |= map(if .name == "ISTIO_GATEWAY_CONTROLLER_NAMES" then . + {"value": "istio.io/gateway-controller,openshift.io/gateway-controller/v1"} else . end)' | \
  kubectl apply -f -
  echo "   ✅ Kuadrant operator patched"
else
  echo "   ✅ Kuadrant operator already configured"
fi

# Restart Kuadrant operator to pick up the new configuration
echo "   Restarting Kuadrant operator to apply Gateway API provider recognition..."
kubectl rollout restart deployment/kuadrant-operator-controller-manager -n kuadrant-system
echo "   Waiting for Kuadrant operator to be ready..."
kubectl rollout status deployment/kuadrant-operator-controller-manager -n kuadrant-system --timeout=60s || \
  echo "   ⚠️  Kuadrant operator taking longer than expected, continuing..."

echo ""
echo "🔟 Waiting for Gateway to be ready..."
echo "   Note: This may take a few minutes if Service Mesh is being automatically installed..."

# Wait for Service Mesh CRDs to be established
if kubectl get crd istios.sailoperator.io &>/dev/null 2>&1; then
    echo "   ✅ Service Mesh operator already detected"
else
    echo "   Waiting for automatic Service Mesh installation..."
    if wait_for_crd "istios.sailoperator.io" 300; then
        echo "   ✅ Service Mesh operator installed"
    else
        echo "   ⚠️  Service Mesh CRD not detected within timeout"
        echo "      Gateway may take longer to become ready or require manual Service Mesh installation"
    fi
fi

echo "   Waiting for Gateway to become ready..."
kubectl wait --for=condition=Programmed gateway maas-default-gateway -n openshift-ingress --timeout=300s || \
  echo "   ⚠️  Gateway is taking longer than expected, continuing..."

echo ""
echo "1️⃣1️⃣ Applying Gateway Policies..."
cd "$PROJECT_ROOT"
kustomize build deployment/base/policies | kubectl apply --server-side=true --force-conflicts -f -

echo ""
echo "1️⃣2️⃣ Deploying OpenShift Routes..."
cd "$PROJECT_ROOT"
envsubst < deployment/overlays/openshift/openshift-routes.yaml | kubectl apply -f -
envsubst < deployment/overlays/openshift/gateway-route.yaml | kubectl apply -f -

echo ""
echo "1️⃣3️⃣ Patching AuthPolicy with correct audience..."
AUD="$(kubectl create token default --duration=10m 2>/dev/null | cut -d. -f2 | base64 -d 2>/dev/null | jq -r '.aud[0]' 2>/dev/null)"
if [ -n "$AUD" ] && [ "$AUD" != "null" ]; then
    echo "   Detected audience: $AUD"
    kubectl patch authpolicy maas-api-auth-policy -n maas-api \
      --type='json' \
      -p "$(jq -nc --arg aud "$AUD" '[{
        op:"replace",
        path:"/spec/rules/authentication/openshift-identities/kubernetesTokenReview/audiences/0",
        value:$aud
      }]')" 2>/dev/null && echo "   ✅ AuthPolicy patched" || echo "   ⚠️  Failed to patch AuthPolicy (may need manual configuration)"
else
    echo "   ⚠️  Could not detect audience, skipping AuthPolicy patch"
    echo "      You may need to manually configure the audience later"
fi

echo ""
echo "1️⃣4️⃣ Updating Limitador image for metrics exposure..."
kubectl -n kuadrant-system patch limitador limitador --type merge \
  -p '{"spec":{"image":"quay.io/kuadrant/limitador:1a28eac1b42c63658a291056a62b5d940596fd4c","version":""}}' 2>/dev/null && \
  echo "   ✅ Limitador image updated" || \
  echo "   ⚠️  Could not update Limitador image (may not be critical)"

echo ""
echo "========================================="
echo "⚠️  TEMPORARY WORKAROUNDS (TO BE REMOVED)"
echo "========================================="
echo ""
echo "Applying temporary workarounds for known issues..."

echo "   🔧 Removing overly restrictive NetworkPolicy for ODH model controller..."
kubectl delete networkpolicy odh-model-controller -n opendatahub 2>/dev/null && \
  echo "   ✅ NetworkPolicy removed" || \
  echo "   ⚠️  NetworkPolicy not found or already removed"

echo "   🔧 Restarting Kuadrant, Authorino, and Limitador operators to refresh webhook configurations..."
kubectl delete pod -n kuadrant-system -l control-plane=controller-manager 2>/dev/null && \
  echo "   ✅ Kuadrant operator restarted" || \
  echo "   ⚠️  Could not restart Kuadrant operator"

kubectl rollout restart deployment authorino-controller-manager -n kuadrant-system 2>/dev/null && \
  echo "   ✅ Authorino operator restarted" || \
  echo "   ⚠️  Could not restart Authorino operator"

kubectl rollout restart deployment limitador-operator-controller-manager -n kuadrant-system 2>/dev/null && \
  echo "   ✅ Limitador operator restarted" || \
  echo "   ⚠️  Could not restart Limitador operator"

echo "   Waiting for operators to be ready..."
kubectl rollout status deployment kuadrant-operator-controller-manager -n kuadrant-system --timeout=60s 2>/dev/null || \
  echo "   ⚠️  Kuadrant operator taking longer than expected"
kubectl rollout status deployment authorino-controller-manager -n kuadrant-system --timeout=60s 2>/dev/null || \
  echo "   ⚠️  Authorino operator taking longer than expected"
kubectl rollout status deployment limitador-operator-controller-manager -n kuadrant-system --timeout=60s 2>/dev/null || \
  echo "   ⚠️  Limitador operator taking longer than expected"

echo ""
echo "========================================="
# Deploy observability components (ServiceMonitor and TelemetryPolicy)
echo "   Deploying observability components..."
kustomize build deployment/base/observability | kubectl apply -f -
echo "   ✅ Observability components deployed"

# Verification
echo ""
echo "========================================="
echo "✅ Deployment Complete!"
echo "========================================="
echo ""
echo "📊 Status Check:"
echo ""

# Check component status
echo "Component Status:"
kubectl get pods -n maas-api --no-headers | grep Running | wc -l | xargs echo "  MaaS API pods running:"
kubectl get pods -n kuadrant-system --no-headers | grep Running | wc -l | xargs echo "  Kuadrant pods running:"
kubectl get pods -n opendatahub --no-headers | grep Running | wc -l | xargs echo "  KServe pods running:"

echo ""
echo "Gateway Status:"
kubectl get gateway -n openshift-ingress maas-default-gateway -o jsonpath='{.status.conditions[?(@.type=="Accepted")].status}' | xargs echo "  Accepted:"
kubectl get gateway -n openshift-ingress maas-default-gateway -o jsonpath='{.status.conditions[?(@.type=="Programmed")].status}' | xargs echo "  Programmed:"

echo ""
echo "Policy Status:"
kubectl get authpolicy -n openshift-ingress gateway-auth-policy -o jsonpath='{.status.conditions[?(@.type=="Accepted")].status}' 2>/dev/null | xargs echo "  AuthPolicy:"
kubectl get tokenratelimitpolicy -n openshift-ingress gateway-token-rate-limits -o jsonpath='{.status.conditions[?(@.type=="Accepted")].status}' 2>/dev/null | xargs echo "  TokenRateLimitPolicy:"



echo ""
echo "Policy Enforcement Status:"
kubectl get authpolicy -n openshift-ingress gateway-auth-policy -o jsonpath='{.status.conditions[?(@.type=="Enforced")].status}' 2>/dev/null | xargs echo "  AuthPolicy Enforced:"
kubectl get ratelimitpolicy -n openshift-ingress gateway-rate-limits -o jsonpath='{.status.conditions[?(@.type=="Enforced")].status}' 2>/dev/null | xargs echo "  RateLimitPolicy Enforced:"
kubectl get tokenratelimitpolicy -n openshift-ingress gateway-token-rate-limits -o jsonpath='{.status.conditions[?(@.type=="Enforced")].status}' 2>/dev/null | xargs echo "  TokenRateLimitPolicy Enforced:"
kubectl get telemetrypolicy -n openshift-ingress user-group -o jsonpath='{.status.conditions[?(@.type=="Enforced")].status}' 2>/dev/null | xargs echo "  TelemetryPolicy Enforced:"

echo ""
echo "========================================="
echo "🔧 Troubleshooting:"
echo "========================================="
echo ""
echo "If policies show 'Not enforced' status:"
echo "1. Check if Gateway API provider is recognized:"
echo "   kubectl describe authpolicy gateway-auth-policy -n openshift-ingress | grep -A 5 'Status:'"
echo ""
echo "2. If Gateway API provider is not installed, restart all Kuadrant operators:"
echo "   kubectl rollout restart deployment/kuadrant-operator-controller-manager -n kuadrant-system"
echo "   kubectl rollout restart deployment/authorino-controller-manager -n kuadrant-system"
echo "   kubectl rollout restart deployment/limitador-operator-controller-manager -n kuadrant-system"
echo ""
echo "3. Check if OpenShift Gateway Controller is available:"
echo "   kubectl get gatewayclass"
echo ""
echo "4. If policies still show 'MissingDependency', ensure environment variable is set:"
echo "   kubectl get deployment kuadrant-operator-controller-manager -n kuadrant-system -o jsonpath='{.spec.template.spec.containers[0].env[?(@.name==\"ISTIO_GATEWAY_CONTROLLER_NAMES\")]}'"
echo ""
echo "5. If environment variable is missing, patch the deployment:"
echo "   kubectl -n kuadrant-system patch deployment kuadrant-operator-controller-manager --type='json' \\"
echo "     -p='[{\"op\": \"add\", \"path\": \"/spec/template/spec/containers/0/env/-\", \"value\": {\"name\": \"ISTIO_GATEWAY_CONTROLLER_NAMES\", \"value\": \"openshift.io/gateway-controller/v1\"}}]'"
echo ""
echo "6. Restart Kuadrant operator after patching:"
echo "   kubectl rollout restart deployment/kuadrant-operator-controller-manager -n kuadrant-system"
echo "   kubectl rollout status deployment/kuadrant-operator-controller-manager -n kuadrant-system --timeout=60s"
echo ""
echo "7. Wait for policies to be enforced (may take 1-2 minutes):"
echo "   kubectl describe authpolicy gateway-auth-policy -n openshift-ingress | grep -A 10 'Status:'"
echo ""
echo "If metrics are not visible in Prometheus:"
echo "1. Check ServiceMonitor:"
echo "   kubectl get servicemonitor limitador-metrics -n kuadrant-system"
echo ""
echo "2. Check Prometheus targets:"
echo "   kubectl port-forward -n openshift-monitoring svc/prometheus-k8s 9090:9091 &"
echo "   # Visit http://localhost:9090/targets and look for limitador targets"
echo ""
echo "If webhook timeout errors occur during model deployment:"
echo "1. Restart ODH model controller:"
echo "   kubectl rollout restart deployment/odh-model-controller -n opendatahub"
echo ""
echo "2. Temporarily bypass webhook:"
echo "   kubectl patch validatingwebhookconfigurations validating.odh-model-controller.opendatahub.io --type='json' -p='[{\"op\": \"replace\", \"path\": \"/webhooks/1/failurePolicy\", \"value\": \"Ignore\"}]'"
echo "   # Deploy your model, then restore:"
echo "   kubectl patch validatingwebhookconfigurations validating.odh-model-controller.opendatahub.io --type='json' -p='[{\"op\": \"replace\", \"path\": \"/webhooks/1/failurePolicy\", \"value\": \"Fail\"}]'"
echo ""
echo "If API calls return 404 errors (Gateway routing issues):"
echo "1. Check HTTPRoute status:"
echo "   kubectl get httproute -A"
echo "   kubectl describe httproute facebook-opt-125m-simulated-kserve-route -n llm"
echo ""
echo "2. Check if model is accessible directly:"
echo "   kubectl get pods -n llm"
echo "   kubectl port-forward -n llm svc/facebook-opt-125m-simulated-kserve-workload-svc 8080:8000 &"
echo "   curl -k https://localhost:8080/health"
echo ""
echo "3. Test model with correct name and HTTPS:"
echo "   curl -k -H \"Content-Type: application/json\" -d '{\"model\": \"facebook/opt-125m\", \"prompt\": \"Hello\", \"max_tokens\": 50}' https://localhost:8080/v1/chat/completions"
echo ""
echo "4. Check Gateway status:"
echo "   kubectl get gateway -A"
echo "   kubectl describe gateway maas-default-gateway -n openshift-ingress"
echo ""
echo "If metrics are not generated despite successful API calls:"
echo "1. Verify policies are enforced:"
echo "   kubectl describe authpolicy gateway-auth-policy -n openshift-ingress | grep -A 5 'Enforced'"
echo "   kubectl describe ratelimitpolicy gateway-rate-limits -n openshift-ingress | grep -A 5 'Enforced'"
echo ""
echo "2. Check Limitador metrics directly:"
echo "   kubectl port-forward -n kuadrant-system svc/limitador-limitador 8080:8080 &"
echo "   curl http://localhost:8080/metrics | grep -E '(authorized_hits|authorized_calls|limited_calls)'"
echo ""
echo "3. Make test API calls to trigger metrics:"
echo "   # Use HTTPS and correct model name: facebook/opt-125m"
echo "   for i in {1..5}; do curl -k -H \"Authorization: Bearer \$TOKEN\" -H \"Content-Type: application/json\" -d '{\"model\": \"facebook/opt-125m\", \"prompt\": \"Hello \$i\", \"max_tokens\": 50}' \"https://\${HOST}/llm/facebook-opt-125m-simulated/v1/chat/completions\"; done"

echo ""
echo "========================================="
echo "📝 Next Steps:"
echo "========================================="
echo ""
echo "1. Deploy a sample model:"
echo "   kustomize build docs/samples/models/simulator | kubectl apply -f -"
echo ""
echo "2. Get Gateway endpoint:"
echo "   CLUSTER_DOMAIN=\$(kubectl get ingresses.config.openshift.io cluster -o jsonpath='{.spec.domain}')"
echo "   HOST=\"maas.\${CLUSTER_DOMAIN}\""
echo ""
echo "3. Get authentication token:"
echo "   TOKEN_RESPONSE=\$(curl -sSk -H \"Authorization: Bearer \$(oc whoami -t)\" -H \"Content-Type: application/json\" -X POST -d '{\"expiration\": \"10m\"}' \"\${HOST}/maas-api/v1/tokens\")"
echo "   TOKEN=\$(echo \$TOKEN_RESPONSE | jq -r .token)"
echo ""
echo "4. Test model endpoint:"
echo "   MODELS=\$(curl -sSk \${HOST}/maas-api/v1/models -H \"Content-Type: application/json\" -H \"Authorization: Bearer \$TOKEN\" | jq -r .)"
echo "   MODEL_NAME=\$(echo \$MODELS | jq -r '.data[0].id')"
echo "   MODEL_URL=\"\${HOST}/llm/facebook-opt-125m-simulated/v1/chat/completions\" # Note: This may be different for your model"
echo "   curl -sSk -H \"Authorization: Bearer \$TOKEN\" -H \"Content-Type: application/json\" -d \"{\\\"model\\\": \\\"\${MODEL_NAME}\\\", \\\"prompt\\\": \\\"Hello\\\", \\\"max_tokens\\\": 50}\" \"\${MODEL_URL}\""
echo ""
echo "5. Test authorization limiting (no token 401 error):"
echo "   curl -sSk -H \"Content-Type: application/json\" -d \"{\\\"model\\\": \\\"\${MODEL_NAME}\\\", \\\"prompt\\\": \\\"Hello\\\", \\\"max_tokens\\\": 50}\" \"\${MODEL_URL}\" -v"
echo ""
echo "6. Test rate limiting (200 OK followed by 429 Rate Limit Exceeded after about 4 requests):"
echo "   for i in {1..16}; do curl -sSk -o /dev/null -w \"%{http_code}\\n\" -H \"Authorization: Bearer \$TOKEN\" -H \"Content-Type: application/json\" -d \"{\\\"model\\\": \\\"\${MODEL_NAME}\\\", \\\"prompt\\\": \\\"Hello\\\", \\\"max_tokens\\\": 50}\" \"\${MODEL_URL}\"; done"
echo ""
<<<<<<< HEAD
echo "7. Run validation script (Runs all the checks again):"
echo "   ./deployment/scripts/validate-deployment.sh"
echo ""
=======
echo "7. Check metrics generation:"
echo "   kubectl port-forward -n kuadrant-system svc/limitador-limitador 8080:8080 &"
echo "   curl http://localhost:8080/metrics | grep -E '(authorized_hits|authorized_calls|limited_calls)'"
echo ""
echo "8. Access Prometheus to view metrics:"
echo "   kubectl port-forward -n openshift-monitoring svc/prometheus-k8s 9090:9091 &"
echo "   # Open http://localhost:9090 in browser and search for: authorized_hits, authorized_calls, limited_calls"
>>>>>>> e593d2cc
<|MERGE_RESOLUTION|>--- conflicted
+++ resolved
@@ -572,16 +572,14 @@
 echo "6. Test rate limiting (200 OK followed by 429 Rate Limit Exceeded after about 4 requests):"
 echo "   for i in {1..16}; do curl -sSk -o /dev/null -w \"%{http_code}\\n\" -H \"Authorization: Bearer \$TOKEN\" -H \"Content-Type: application/json\" -d \"{\\\"model\\\": \\\"\${MODEL_NAME}\\\", \\\"prompt\\\": \\\"Hello\\\", \\\"max_tokens\\\": 50}\" \"\${MODEL_URL}\"; done"
 echo ""
-<<<<<<< HEAD
 echo "7. Run validation script (Runs all the checks again):"
 echo "   ./deployment/scripts/validate-deployment.sh"
 echo ""
-=======
-echo "7. Check metrics generation:"
+echo "8. Check metrics generation:"
 echo "   kubectl port-forward -n kuadrant-system svc/limitador-limitador 8080:8080 &"
 echo "   curl http://localhost:8080/metrics | grep -E '(authorized_hits|authorized_calls|limited_calls)'"
 echo ""
-echo "8. Access Prometheus to view metrics:"
+echo "9. Access Prometheus to view metrics:"
 echo "   kubectl port-forward -n openshift-monitoring svc/prometheus-k8s 9090:9091 &"
 echo "   # Open http://localhost:9090 in browser and search for: authorized_hits, authorized_calls, limited_calls"
->>>>>>> e593d2cc
+echo ""