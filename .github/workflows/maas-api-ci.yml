name: MaaS API

on:
  push:
    branches:
      - main
  pull_request:
    paths:
      - 'maas-api/**'

permissions:
  actions: read
  contents: read

env:
  PROJECT_DIR: maas-api

defaults:
  
  run:
    working-directory: maas-api

jobs:
  lint:
    runs-on: ubuntu-latest
    steps:
      - uses: actions/checkout@v5

<<<<<<< HEAD
      - name: Align golangci-lint version with Makefile
        id: golangci-version
        run: |
          VERSION=$(grep '^GOLANGCI_LINT_VERSION' Makefile | cut -d'=' -f2 | tr -d ' ?')
          echo "version=$VERSION" >> $GITHUB_OUTPUT

=======
>>>>>>> 23635f7f
      - uses: actions/setup-go@v6
        with:
          go-version-file: maas-api/go.mod
          cache: true
          cache-dependency-path: maas-api/go.sum
      
      - name: golangci-lint
        uses: golangci/golangci-lint-action@v9
        with:
          version: ${{ steps.golangci-version.outputs.version }}
          working-directory: ${{ env.PROJECT_DIR }}
  build:
    runs-on: ubuntu-latest
    steps:
      - uses: actions/checkout@v5

      - uses: actions/setup-go@v5
        with:
          go-version-file: ${{ env.PROJECT_DIR }}/go.mod
          cache: true
          cache-dependency-path: ${{ env.PROJECT_DIR }}/go.sum

      - name: Run tests
        run: make test

      - name: Upload coverage reports
        uses: actions/upload-artifact@v4
        if: always()
        with:
          name: coverage-reports
          path: |
            ${{ env.PROJECT_DIR }}/coverage.out
            ${{ env.PROJECT_DIR }}/coverage.html
          retention-days: 30

      - name: Build image
        run: make build-image
      
      - name: Login to Quay.io
        if: github.event_name == 'push'
        uses: docker/login-action@v3
        with:
          registry: quay.io
          username: ${{ secrets.APP_QUAY_USERNAME }}
          password: ${{ secrets.APP_QUAY_TOKEN }}
      
      - name: Push image to Quay.io
        if: github.event_name == 'push'
        run: | 
          make build-push-image
          make build-push-image -e TAG=${{ github.sha }}<|MERGE_RESOLUTION|>--- conflicted
+++ resolved
@@ -26,15 +26,12 @@
     steps:
       - uses: actions/checkout@v5
 
-<<<<<<< HEAD
       - name: Align golangci-lint version with Makefile
         id: golangci-version
         run: |
           VERSION=$(grep '^GOLANGCI_LINT_VERSION' Makefile | cut -d'=' -f2 | tr -d ' ?')
           echo "version=$VERSION" >> $GITHUB_OUTPUT
 
-=======
->>>>>>> 23635f7f
       - uses: actions/setup-go@v6
         with:
           go-version-file: maas-api/go.mod
@@ -51,7 +48,7 @@
     steps:
       - uses: actions/checkout@v5
 
-      - uses: actions/setup-go@v5
+      - uses: actions/setup-go@v6
         with:
           go-version-file: ${{ env.PROJECT_DIR }}/go.mod
           cache: true
