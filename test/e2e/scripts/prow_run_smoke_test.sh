--- conflicted
+++ resolved
@@ -26,12 +26,8 @@
 #   SKIP_VALIDATION - Skip deployment validation (default: false)
 #   SKIP_SMOKE      - Skip smoke tests (default: false)
 #   SKIP_TOKEN_VERIFICATION - Skip token metadata verification (default: false)
-<<<<<<< HEAD
 #   SKIP_STORAGE_VERIFICATION - Skip storage persistence verification (default: false)
-=======
 #   MAAS_API_IMAGE - Custom image for MaaS API (e.g., quay.io/opendatahub/maas-api:pr-232)
->>>>>>> 2a1a0bac
-#
 # =============================================================================
 
 set -euo pipefail
@@ -185,7 +181,6 @@
     fi
 }
 
-<<<<<<< HEAD
 run_storage_verification() {
     echo "-- Storage Persistence Verification --"
     
@@ -216,8 +211,6 @@
 print_header "Validating Deployment"
 validate_deployment
 
-=======
->>>>>>> 2a1a0bac
 setup_test_user() {
     local username="$1"
     local cluster_role="$2"
@@ -269,14 +262,11 @@
 print_header "Validating Deployment and Token Metadata Logic"
 validate_deployment
 run_token_verification
-<<<<<<< HEAD
 
 # Run storage persistence verification (requires admin to restart pods)
 print_header "Verifying Storage Persistence"
 run_storage_verification
 
-=======
->>>>>>> 2a1a0bac
 run_smoke_tests
 
 # Test edit user  
