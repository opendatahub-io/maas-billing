--- conflicted
+++ resolved
@@ -4,11 +4,8 @@
 	"context"
 	"errors"
 	"flag"
-<<<<<<< HEAD
 	"fmt"
 	"log"
-=======
->>>>>>> 4a7ec2dc
 	"net/http"
 	"os"
 	"os/signal"
@@ -62,12 +59,7 @@
 
 	ctx, cancel := context.WithCancel(context.Background())
 
-<<<<<<< HEAD
 	store, err := initStore(ctx, cfg)
-=======
-	// Initialize store in main for proper cleanup
-	store, err := api_keys.NewStore(ctx, appLogger, cfg.DBPath)
->>>>>>> 4a7ec2dc
 	if err != nil {
 		appLogger.Fatal("Failed to initialize token store",
 			"error", err,
@@ -123,7 +115,6 @@
 	appLogger.Info("Server exited gracefully")
 }
 
-<<<<<<< HEAD
 // initStore creates the store based on the configured storage mode.
 //
 // Storage modes:
@@ -160,10 +151,7 @@
 	}
 }
 
-func registerHandlers(ctx context.Context, router *gin.Engine, cfg *config.Config, store api_keys.MetadataStore) {
-=======
-func registerHandlers(ctx context.Context, router *gin.Engine, cfg *config.Config, store *api_keys.Store, appLogger *logger.Logger) {
->>>>>>> 4a7ec2dc
+func registerHandlers(ctx context.Context, router *gin.Engine, cfg *config.Config, store api_keys.MetadataStore, appLogger *logger.Logger) {
 	router.GET("/health", handlers.NewHealthHandler().HealthCheck)
 
 	cluster, err := config.NewClusterConfig(cfg.Namespace, constant.DefaultResyncPeriod)
