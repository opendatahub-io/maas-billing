--- conflicted
+++ resolved
@@ -138,11 +138,6 @@
 	apiKeyService := api_keys.NewService(tokenManager, store)
 	apiKeyHandler := api_keys.NewHandler(apiKeyService)
 
-<<<<<<< HEAD
-=======
-	reviewer := token.NewReviewer(cluster.ClientSet, cfg.Name+"-sa")
-
->>>>>>> 6b6a74a4
 	// Model listing endpoint (v1Routes is grouped under /v1, so this creates /v1/models)
 	v1Routes.GET("/models", tokenHandler.ExtractUserInfo(), modelsHandler.ListLLMs)
 
