--- conflicted
+++ resolved
@@ -72,14 +72,9 @@
 				OwnedBy: item.Namespace,
 				Created: item.CreationTimestamp.Unix(),
 			},
-<<<<<<< HEAD
-			URL:   url,
-			Ready: m.checkLLMInferenceServiceReadiness(item),
-=======
 			URL:     url,
-			Ready:   checkLLMInferenceServiceReadiness(item),
-			Details: extractModelDetails(item),
->>>>>>> 7f61dbfe
+			Ready:   m.checkLLMInferenceServiceReadiness(item),
+			Details: m.extractModelDetails(item),
 		})
 	}
 
@@ -106,10 +101,7 @@
 	return nil
 }
 
-<<<<<<< HEAD
-func (m *Manager) checkLLMInferenceServiceReadiness(llmIsvc *kservev1alpha1.LLMInferenceService) bool {
-=======
-func extractModelDetails(llmIsvc *kservev1alpha1.LLMInferenceService) *Details {
+func (m *Manager) extractModelDetails(llmIsvc *kservev1alpha1.LLMInferenceService) *Details {
 	annotations := llmIsvc.GetAnnotations()
 	if annotations == nil {
 		return nil
@@ -131,8 +123,7 @@
 	}
 }
 
-func checkLLMInferenceServiceReadiness(llmIsvc *kservev1alpha1.LLMInferenceService) bool {
->>>>>>> 7f61dbfe
+func (m *Manager) checkLLMInferenceServiceReadiness(llmIsvc *kservev1alpha1.LLMInferenceService) bool {
 	if llmIsvc.DeletionTimestamp != nil {
 		return false
 	}
