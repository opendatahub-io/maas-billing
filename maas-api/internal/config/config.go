--- conflicted
+++ resolved
@@ -22,7 +22,9 @@
 	// Server configuration
 	Port string
 
-<<<<<<< HEAD
+	// Executable-specific configuration
+	DebugMode bool
+
 	// Kubernetes configuration
 	KeyNamespace string
 
@@ -36,23 +38,21 @@
 
 	// Database configuration
 	DBPath string
-=======
-	// Executable-specific configuration
-	DebugMode bool
->>>>>>> daf9ba7d
 }
 
 // Load loads configuration from environment variables
 func Load() *Config {
 	debugMode, _ := env.GetBool("DEBUG_MODE", false)
+	defaultTeam, _ := env.GetBool("CREATE_DEFAULT_TEAM", true)
 	gatewayName := env.GetString("GATEWAY_NAME", constant.DefaultGatewayName)
 
 	c := &Config{
-<<<<<<< HEAD
-		Name:      env.GetString("INSTANCE_NAME", constant.DefaultGatewayName),
-		Namespace: env.GetString("NAMESPACE", constant.DefaultNamespace),
-		Port:      env.GetString("PORT", "8080"),
-		DebugMode: debugMode,
+		Name:             env.GetString("INSTANCE_NAME", gatewayName),
+		Namespace:        env.GetString("NAMESPACE", constant.DefaultNamespace),
+		GatewayName:      env.GetString("GATEWAY_NAME", gatewayName),
+		GatewayNamespace: env.GetString("GATEWAY_NAMESPACE", constant.DefaultGatewayNamespace),
+		Port:             env.GetString("PORT", "8080"),
+		DebugMode:        debugMode,
 		// Secrets provider configuration
 		KeyNamespace:             env.GetString("KEY_NAMESPACE", "llm"),
 		TokenRateLimitPolicyName: env.GetString("TOKEN_RATE_LIMIT_POLICY_NAME", "gateway-token-rate-limits"),
@@ -60,14 +60,6 @@
 		CreateDefaultTeam:        defaultTeam,
 		AdminAPIKey:              env.GetString("ADMIN_API_KEY", ""),
 		DBPath:                   env.GetString("DB_PATH", "/data/maas.db"),
-=======
-		Name:             env.GetString("INSTANCE_NAME", gatewayName),
-		Namespace:        env.GetString("NAMESPACE", constant.DefaultNamespace),
-		GatewayName:      env.GetString("GATEWAY_NAME", gatewayName),
-		GatewayNamespace: env.GetString("GATEWAY_NAMESPACE", constant.DefaultGatewayNamespace),
-		Port:             env.GetString("PORT", "8080"),
-		DebugMode:        debugMode,
->>>>>>> daf9ba7d
 	}
 	c.bindFlags(flag.CommandLine)
 
