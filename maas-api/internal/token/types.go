package token

import (
	"encoding/json"
	"errors"
	"fmt"
	"time"
)

<<<<<<< HEAD
// UserContext holds user information extracted from the token
=======
// UserContext contains user information extracted from a token.
>>>>>>> 15e376cf
type UserContext struct {
	Username        string
	UID             string
	Groups          []string
	IsAuthenticated bool
	JTI             string // JWT ID
}

type Token struct {
	Token      string   `json:"token"`
	Expiration Duration `json:"expiration"`
	ExpiresAt  int64    `json:"expiresAt"`
}

type Duration struct {
	time.Duration
}

func (d Duration) MarshalJSON() ([]byte, error) {
	return json.Marshal(d.String())
}

func (d *Duration) UnmarshalJSON(b []byte) error {
	var v any
	if err := json.Unmarshal(b, &v); err != nil {
		return err
	}
	switch value := v.(type) {
	case float64:
		d.Duration = time.Duration(value) * time.Second
		return nil
	case string:
		if value == "" {
			d.Duration = 0
			return nil
		}
		var err error
		d.Duration, err = time.ParseDuration(value)
		if err != nil {
			return err
		}
		return nil
	default:
<<<<<<< HEAD
		return fmt.Errorf("invalid duration")
=======
		return fmt.Errorf("json: cannot unmarshal %T into Go value of type Duration", value)
	}

	if d.Duration < 10*time.Minute {
		return errors.New("token expiration must be at least 10 minutes")
>>>>>>> 15e376cf
	}
}<|MERGE_RESOLUTION|>--- conflicted
+++ resolved
@@ -2,16 +2,11 @@
 
 import (
 	"encoding/json"
-	"errors"
 	"fmt"
 	"time"
 )
 
-<<<<<<< HEAD
-// UserContext holds user information extracted from the token
-=======
-// UserContext contains user information extracted from a token.
->>>>>>> 15e376cf
+// UserContext holds user information extracted from the token.
 type UserContext struct {
 	Username        string
 	UID             string
@@ -55,14 +50,6 @@
 		}
 		return nil
 	default:
-<<<<<<< HEAD
 		return fmt.Errorf("invalid duration")
-=======
-		return fmt.Errorf("json: cannot unmarshal %T into Go value of type Duration", value)
-	}
-
-	if d.Duration < 10*time.Minute {
-		return errors.New("token expiration must be at least 10 minutes")
->>>>>>> 15e376cf
 	}
 }