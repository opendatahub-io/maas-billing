package token

import (
	"context"
<<<<<<< HEAD
	"crypto/sha256"
=======
	"crypto/sha1" //nolint:gosec // SHA1 used for non-cryptographic hashing of usernames, not for security
>>>>>>> 15e376cf
	"encoding/hex"
	"fmt"
	"log"
	"regexp"
	"strings"
	"time"

	authv1 "k8s.io/api/authentication/v1"
	corev1 "k8s.io/api/core/v1"
	"k8s.io/apimachinery/pkg/api/errors"
	metav1 "k8s.io/apimachinery/pkg/apis/meta/v1"
	"k8s.io/client-go/kubernetes"
	corelistersv1 "k8s.io/client-go/listers/core/v1"

	"github.com/opendatahub-io/maas-billing/maas-api/internal/tier"
)

type Manager struct {
	tenantName           string
	tierMapper           *tier.Mapper
	clientset            kubernetes.Interface
	namespaceLister      corelistersv1.NamespaceLister
	serviceAccountLister corelistersv1.ServiceAccountLister
	store                *Store
}

func NewManager(
	tenantName string,
	tierMapper *tier.Mapper,
	clientset kubernetes.Interface,
	namespaceLister corelistersv1.NamespaceLister,
	serviceAccountLister corelistersv1.ServiceAccountLister,
	store *Store,
) *Manager {
	return &Manager{
		tenantName:           tenantName,
		tierMapper:           tierMapper,
		clientset:            clientset,
		namespaceLister:      namespaceLister,
		serviceAccountLister: serviceAccountLister,
		store:                store,
	}
}

<<<<<<< HEAD
// GenerateToken creates a Service Account token in the namespace bound to the tier the user belongs to
// The name parameter is optional - if provided, the token is tracked in the database for individual revocation
func (m *Manager) GenerateToken(ctx context.Context, user *UserContext, expiration time.Duration, name string) (*Token, error) {

=======
// GenerateToken creates a Service Account token in the namespace bound to the tier the user belongs to.
func (m *Manager) GenerateToken(ctx context.Context, user *UserContext, expiration time.Duration) (*Token, error) {
>>>>>>> 15e376cf
	userTier, err := m.tierMapper.GetTierForGroups(ctx, user.Groups...)
	if err != nil {
		log.Printf("Failed to determine user tier for %s: %v", user.Username, err)
		return nil, fmt.Errorf("failed to determine user tier for %s: %w", user.Username, err)
	}

	namespace, errNs := m.ensureTierNamespace(ctx, userTier)
	if errNs != nil {
		log.Printf("Failed to ensure tier namespace for user %s: %v", userTier, errNs)
		return nil, fmt.Errorf("failed to ensure tier namespace for user %s: %w", userTier, errNs)
	}

	saName, errSA := m.ensureServiceAccount(ctx, namespace, user.Username, userTier)
	if errSA != nil {
		log.Printf("Failed to ensure service account for user %s in namespace %s: %v", user.Username, namespace, errSA)
		return nil, fmt.Errorf("failed to ensure service account for user %s in namespace %s: %w", user.Username, namespace, errSA)
	}

	token, errToken := m.createServiceAccountToken(ctx, namespace, saName, int(expiration.Seconds()))
	if errToken != nil {
		log.Printf("Failed to create token for service account %s in namespace %s: %v", saName, namespace, errToken)
		return nil, fmt.Errorf("failed to create token for service account %s in namespace %s: %w", saName, namespace, errToken)
	}

	claims, err := extractClaims(token.Status.Token)
	if err != nil {
		return nil, fmt.Errorf("failed to extract claims from new token: %w", err)
	}
	jti, ok := claims["jti"].(string)
	if !ok {
		return nil, fmt.Errorf("jti claim not found or not a string in new token")
	}
	expFloat, ok := claims["exp"].(float64)
	if !ok {
		return nil, fmt.Errorf("exp claim not found or not a number in new token")
	}
	exp := int64(expFloat)

	result := &Token{
		Token:      token.Status.Token,
		Expiration: Duration{expiration},
		ExpiresAt:  exp,
	}

	// If name is provided, add to the database for tracking
	if name != "" {
		if err := m.store.AddTokenMetadata(ctx, namespace, user.Username, name, jti, result.ExpiresAt); err != nil {
			log.Printf("Failed to update metadata for token %s: %v", name, err)
			// Log error but don't fail token generation
		}
	}

	return result, nil
}

<<<<<<< HEAD
// RevokeTokens revokes all tokens for a user by recreating their Service Account
// and deleting all their token metadata from the database.
=======
// RevokeTokens revokes all tokens for a user by recreating their Service Account.
>>>>>>> 15e376cf
func (m *Manager) RevokeTokens(ctx context.Context, user *UserContext) error {
	userTier, err := m.tierMapper.GetTierForGroups(ctx, user.Groups...)
	if err != nil {
		return fmt.Errorf("failed to determine user tier for %s: %w", user.Username, err)
	}

	namespace, errNS := m.tierMapper.Namespace(ctx, userTier)
	if errNS != nil {
		return fmt.Errorf("failed to determine namespace for user %s: %w", user.Username, errNS)
	}

	saName, errName := m.sanitizeServiceAccountName(user.Username)
	if errName != nil {
		return fmt.Errorf("failed to sanitize service account name for user %s: %w", user.Username, errName)
	}

	_, err = m.serviceAccountLister.ServiceAccounts(namespace).Get(saName)
	if errors.IsNotFound(err) {
		log.Printf("Service account %s not found in namespace %s, nothing to revoke", saName, namespace)
		// Still try to delete token metadata even if SA doesn't exist
		if err := m.store.DeleteTokensForUser(ctx, namespace, user.Username); err != nil {
			log.Printf("Failed to delete tokens for user %s: %v", user.Username, err)
		}
		return nil
	}

	if err != nil {
		return fmt.Errorf("failed to check service account %s in namespace %s: %w", saName, namespace, err)
	}

	// Delete all token metadata before revoking tokens
	if err := m.store.DeleteTokensForUser(ctx, namespace, user.Username); err != nil {
		log.Printf("Failed to delete tokens for user %s: %v", user.Username, err)
		// Don't fail the revocation if metadata deletion fails
	}

	err = m.deleteServiceAccount(ctx, namespace, saName)
	if err != nil {
		return fmt.Errorf("failed to delete service account %s in namespace %s: %w", saName, namespace, err)
	}

	_, err = m.ensureServiceAccount(ctx, namespace, user.Username, userTier)
	if err != nil {
		return fmt.Errorf("failed to recreate service account for user %s in namespace %s: %w", user.Username, namespace, err)
	}

	return nil
}

// ValidateToken verifies the token with K8s
func (m *Manager) ValidateToken(ctx context.Context, token string, reviewer *Reviewer) (*UserContext, error) {
	// 1. Check K8s validity
	userCtx, err := reviewer.ExtractUserInfo(ctx, token)
	if err != nil {
		log.Printf("TokenReview error: %v", err)
		return nil, err
	}

	if !userCtx.IsAuthenticated {
		log.Printf("TokenReview returned IsAuthenticated=false, username: '%s'", userCtx.Username)
		return userCtx, nil
	}

	log.Printf("TokenReview successful for user: %s", userCtx.Username)

	// 2. Check user type
	// If it is a User token (not SA), we should allow it (Bootstrap/Admin access)
	if !strings.HasPrefix(userCtx.Username, "system:serviceaccount:") {
		log.Printf("Allowing non-SA token for user: %s", userCtx.Username)
		return userCtx, nil
	}

	log.Printf("Token validation successful for user: %s", userCtx.Username)
	return userCtx, nil
}

// GetTokens returns all tokens for a user
func (m *Manager) GetTokens(ctx context.Context, user *UserContext) ([]NamedToken, error) {
	return m.store.GetTokensForUser(ctx, user.Username)
}

// GetToken returns a single token by its JTI
func (m *Manager) GetToken(ctx context.Context, user *UserContext, jti string) (*NamedToken, error) {
	return m.store.GetToken(ctx, user.Username, jti)
}

// ensureTierNamespace creates a tier-based namespace if it doesn't exist.
// It takes a tier name, formats it as {instance}-tier-{tier}, and returns the namespace name.
func (m *Manager) ensureTierNamespace(ctx context.Context, tier string) (string, error) {
	namespace, errNs := m.tierMapper.Namespace(ctx, tier)
	if errNs != nil {
		return "", fmt.Errorf("failed to determine namespace for tier %q: %w", tier, errNs)
	}

	_, err := m.namespaceLister.Get(namespace)
	if err == nil {
		return namespace, nil
	}

	if !errors.IsNotFound(err) {
		return "", fmt.Errorf("failed to check namespace %s: %w", namespace, err)
	}

	ns := &corev1.Namespace{
		ObjectMeta: metav1.ObjectMeta{
			Name:   namespace,
			Labels: namespaceLabels(m.tenantName, tier),
		},
	}

	_, err = m.clientset.CoreV1().Namespaces().Create(ctx, ns, metav1.CreateOptions{})
	if err != nil {
		if errors.IsAlreadyExists(err) {
			return namespace, nil
		}
		return "", fmt.Errorf("failed to create namespace %s: %w", namespace, err)
	}

	log.Printf("Created namespace %s", namespace)
	return namespace, nil
}

// ensureServiceAccount creates a service account if it doesn't exist.
// It takes a raw username, sanitizes it for Kubernetes naming, and returns the sanitized name.
func (m *Manager) ensureServiceAccount(ctx context.Context, namespace, username, userTier string) (string, error) {
	saName, errName := m.sanitizeServiceAccountName(username)
	if errName != nil {
		return "", fmt.Errorf("failed to sanitize service account name for user %s: %w", username, errName)
	}

	_, err := m.serviceAccountLister.ServiceAccounts(namespace).Get(saName)
	if err == nil {
		return saName, nil
	}

	if !errors.IsNotFound(err) {
		return "", fmt.Errorf("failed to check service account %s in namespace %s: %w", saName, namespace, err)
	}

	sa := &corev1.ServiceAccount{
		ObjectMeta: metav1.ObjectMeta{
			Name:      saName,
			Namespace: namespace,
			Labels:    serviceAccountLabels(m.tenantName, userTier),
		},
	}

	_, err = m.clientset.CoreV1().ServiceAccounts(namespace).Create(ctx, sa, metav1.CreateOptions{})
	if err != nil {
		if errors.IsAlreadyExists(err) {
			return saName, nil
		}
		return "", fmt.Errorf("failed to create service account %s in namespace %s: %w", saName, namespace, err)
	}

	log.Printf("Created service account %s in namespace %s", saName, namespace)
	return saName, nil
}

// createServiceAccountToken creates a token for the service account using TokenRequest.
func (m *Manager) createServiceAccountToken(ctx context.Context, namespace, saName string, ttl int) (*authv1.TokenRequest, error) {
	expirationSeconds := int64(ttl)

	tokenRequest := &authv1.TokenRequest{
		Spec: authv1.TokenRequestSpec{
			ExpirationSeconds: &expirationSeconds,
			Audiences:         []string{m.tenantName + "-sa"},
		},
	}

	result, err := m.clientset.CoreV1().ServiceAccounts(namespace).CreateToken(
		ctx, saName, tokenRequest, metav1.CreateOptions{})
	if err != nil {
		return nil, fmt.Errorf("failed to create token for service account %s: %w", saName, err)
	}

	return result, nil
}

// deleteServiceAccount deletes a service account.
func (m *Manager) deleteServiceAccount(ctx context.Context, namespace, saName string) error {
	err := m.clientset.CoreV1().ServiceAccounts(namespace).Delete(ctx, saName, metav1.DeleteOptions{})
	if err != nil {
		if errors.IsNotFound(err) {
			return nil
		}
		return fmt.Errorf("failed to delete service account %s in namespace %s: %w", saName, namespace, err)
	}

	log.Printf("Deleted service account %s in namespace %s", saName, namespace)
	return nil
}

// sanitizeServiceAccountName ensures the service account name follows Kubernetes naming conventions.
// While ideally usernames should be pre-validated, Kubernetes TokenReview can return usernames
// in various formats (OIDC emails, LDAP DNs, etc.) that need sanitization for use as SA names.
func (m *Manager) sanitizeServiceAccountName(username string) (string, error) {
	// Kubernetes ServiceAccount names must be valid DNS-1123 labels:
	// [a-z0-9-], 1-63 chars, start/end alphanumeric.
	name := strings.ToLower(username)

	// Replace any invalid runes with '-'
	reInvalid := regexp.MustCompile(`[^a-z0-9-]+`)
	name = reInvalid.ReplaceAllString(name, "-")

	// Collapse consecutive dashes
	reDash := regexp.MustCompile(`-+`)
	name = reDash.ReplaceAllString(name, "-")
	name = strings.Trim(name, "-")
	if name == "" {
		return "", fmt.Errorf("invalid username %q", username)
	}

	// Append a stable short hash to reduce collisions
<<<<<<< HEAD
	sum := sha256.Sum256([]byte(username))
=======
	sum := sha1.Sum([]byte(username)) //nolint:gosec // SHA1 used for non-cryptographic hashing, not for security
>>>>>>> 15e376cf
	suffix := hex.EncodeToString(sum[:])[:8]

	// Ensure total length <= 63 including hyphen and suffix
	const maxLen = 63
	baseMax := maxLen - 1 - len(suffix)
	if len(name) > baseMax {
		name = name[:baseMax]
		name = strings.Trim(name, "-")
	}

	return name + "-" + suffix, nil
}<|MERGE_RESOLUTION|>--- conflicted
+++ resolved
@@ -2,11 +2,7 @@
 
 import (
 	"context"
-<<<<<<< HEAD
-	"crypto/sha256"
-=======
-	"crypto/sha1" //nolint:gosec // SHA1 used for non-cryptographic hashing of usernames, not for security
->>>>>>> 15e376cf
+	"crypto/sha256" //nolint:gosec // SHA1 used for non-cryptographic hashing of usernames, not for security
 	"encoding/hex"
 	"fmt"
 	"log"
@@ -51,15 +47,9 @@
 	}
 }
 
-<<<<<<< HEAD
-// GenerateToken creates a Service Account token in the namespace bound to the tier the user belongs to
+// GenerateToken creates a Service Account token in the namespace bound to the tier the user belongs to.
 // The name parameter is optional - if provided, the token is tracked in the database for individual revocation
 func (m *Manager) GenerateToken(ctx context.Context, user *UserContext, expiration time.Duration, name string) (*Token, error) {
-
-=======
-// GenerateToken creates a Service Account token in the namespace bound to the tier the user belongs to.
-func (m *Manager) GenerateToken(ctx context.Context, user *UserContext, expiration time.Duration) (*Token, error) {
->>>>>>> 15e376cf
 	userTier, err := m.tierMapper.GetTierForGroups(ctx, user.Groups...)
 	if err != nil {
 		log.Printf("Failed to determine user tier for %s: %v", user.Username, err)
@@ -115,12 +105,7 @@
 	return result, nil
 }
 
-<<<<<<< HEAD
-// RevokeTokens revokes all tokens for a user by recreating their Service Account
-// and deleting all their token metadata from the database.
-=======
 // RevokeTokens revokes all tokens for a user by recreating their Service Account.
->>>>>>> 15e376cf
 func (m *Manager) RevokeTokens(ctx context.Context, user *UserContext) error {
 	userTier, err := m.tierMapper.GetTierForGroups(ctx, user.Groups...)
 	if err != nil {
@@ -335,11 +320,7 @@
 	}
 
 	// Append a stable short hash to reduce collisions
-<<<<<<< HEAD
-	sum := sha256.Sum256([]byte(username))
-=======
-	sum := sha1.Sum([]byte(username)) //nolint:gosec // SHA1 used for non-cryptographic hashing, not for security
->>>>>>> 15e376cf
+	sum := sha256.Sum256([]byte(username)) //nolint:gosec // SHA1 used for non-cryptographic hashing, not for security
 	suffix := hex.EncodeToString(sum[:])[:8]
 
 	// Ensure total length <= 63 including hyphen and suffix
