--- conflicted
+++ resolved
@@ -31,18 +31,12 @@
 | `/health`            | GET    | Service health check                   | None              | Health status               |
 | `/models`            | GET    | List available InferenceServices       | None              | OpenAI-compatible list      |
 | `/v1/models`         | GET    | List available LLMInferenceServices    | None              | OpenAI-compatible list      |
-<<<<<<< HEAD
 | `/v1/tokens`         | POST   | Issue ephemeral short-lived token      | `{"expiration"}` | Token with expiration       |
 | `/v1/tokens`         | DELETE | Revoke all ephemeral tokens for user   | None              | Success confirmation        |
 | `/v1/api-keys`       | POST   | Create named API key (long-lived)      | `{"expiration", "name"}` | Token with metadata |
 | `/v1/api-keys`       | GET    | List all API keys for user             | None              | Array of API key metadata   |
 | `/v1/api-keys/{id}`  | GET    | Get specific API key by ID             | Bearer token      | API key metadata            |
-| `/v1/tiers/lookup`   | POST   | Lookup tier for user groups (internal) | `{"groups"}`     | `{"tier"}`                 |
-=======
-| `/v1/tokens`         | POST   | Issue short-lived token for user       | `{"expiration"}` | Token with expiration       |
-| `/v1/tokens`         | DELETE | Revoke all tokens for user             | None              | Success confirmation        |
-| `/v1/tiers/lookup`   | POST   | Lookup tier for user groups (internal) | `{"groups"}`     | `{"tier", "displayName"}`  |
->>>>>>> 483ebddd
+| `/v1/tiers/lookup`   | POST   | Lookup tier for user groups (internal) | `{"groups"}`     | `{"tier", "displayName"}`                 |
 
 ## Core Architecture Components
 
