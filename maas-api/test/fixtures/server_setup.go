--- conflicted
+++ resolved
@@ -29,8 +29,6 @@
 	"github.com/opendatahub-io/models-as-a-service/maas-api/internal/token"
 )
 
-<<<<<<< HEAD
-=======
 func ToRuntimeObjects[T runtime.Object](items []T) []runtime.Object {
 	result := make([]runtime.Object, len(items))
 	for i, item := range items {
@@ -47,7 +45,6 @@
 	ErrorMessage  string
 }
 
->>>>>>> 6b6a74a4
 // TestServerConfig holds configuration for test server setup.
 type TestServerConfig struct {
 	WithTierConfig bool
@@ -106,38 +103,6 @@
 	}
 
 	k8sClient := k8sfake.NewClientset(k8sObjects...)
-<<<<<<< HEAD
-
-	scheme := runtime.NewScheme()
-	_ = kservev1beta1.AddToScheme(scheme)
-	_ = kservev1alpha1.AddToScheme(scheme)
-
-	// Create fake KServe clients with test objects
-	fakeKServeClient := k8stesting.Fake{}
-
-	// Create object tracker with the correct codec
-	codecFactory := serializer.NewCodecFactory(scheme)
-	tracker := k8stesting.NewObjectTracker(scheme, codecFactory.UniversalDecoder())
-
-	// Add KServe objects to the tracker
-	for _, obj := range kserveObjects {
-		_ = tracker.Add(obj)
-	}
-
-	fakeKServeClient.AddReactor("*", "*", k8stesting.ObjectReaction(tracker))
-
-	kserveV1Beta1 := &kservefakev1beta1.FakeServingV1beta1{Fake: &fakeKServeClient}
-	kserveV1Alpha1 := &kservefakev1alpha1.FakeServingV1alpha1{Fake: &fakeKServeClient}
-
-	fakeGatewayClient := k8stesting.Fake{}
-	gatewayV1 := &gatewayfake.FakeGatewayV1{Fake: &fakeGatewayClient}
-
-=======
-	if config.TokenScenarios != nil {
-		StubTokenReview(k8sClient, config.TokenScenarios)
-	}
-
->>>>>>> 6b6a74a4
 	clients := &TestClients{
 		K8sClient:                 k8sClient,
 		InferenceServiceLister:    NewInferenceServiceLister(ToRuntimeObjects(isvcs)...),
