--- conflicted
+++ resolved
@@ -29,10 +29,6 @@
 	router := registerHandlers(cfg)
 
 	srv := &http.Server{
-<<<<<<< HEAD
-		Addr:    ":" + cfg.Port,
-		Handler: router,
-=======
 		Addr:              ":" + cfg.Port,
 		Handler:           router,
 		ReadHeaderTimeout: 5 * time.Second,
@@ -40,7 +36,6 @@
 		WriteTimeout:      30 * time.Second,
 		IdleTimeout:       60 * time.Second,
 		MaxHeaderBytes:    1 << 20,
->>>>>>> 6523a8f4
 	}
 
 	go func() {
