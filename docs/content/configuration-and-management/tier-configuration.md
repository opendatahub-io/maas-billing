--- conflicted
+++ resolved
@@ -164,13 +164,8 @@
 ```
 
 ### 4. Validate the Configuration
-<<<<<<< HEAD
-
-Can be validated by running through the manual validation steps (see `deployment/scripts/README.md` in the repository). Or by using the automated validation script:
-=======
 Configuration can be validated by running through the manual validation steps in the [deployment scripts documentation](../../deployment/scripts/README.md), or by using the automated validation script:
 Can be validated by running through the manual validation steps in the [deployment scripts documentation](../../deployment/scripts/README.md). Or by using the automated validation script:
->>>>>>> 4e7ad45a
 
 ```bash
 # Validate the configuration with 20 requests and a max tokens limit of 500
