--- conflicted
+++ resolved
@@ -8,7 +8,6 @@
 
 ### 🏗️ High-Level Architecture
 
-<<<<<<< HEAD
 The MaaS Platform is an end-to-end solution that leverages Kuadrant (Red Hat Connectivity Link) and Open Data Hub (Red Hat OpenShift AI)'s Model Serving capabilities to provide a fully managed, scalable, and secure self-service platform for AI model serving.
 
 ```mermaid
@@ -112,280 +111,10 @@
     style FreeSA2 fill:#ffeb3b
     style PremiumSA1 fill:#ffeb3b
     style EnterpriseSA1 fill:#ffeb3b
-=======
-The MaaS Platform is an end-to-end solution that leverages Red Hat Connectivity Link (Kuadrant) Application Connectivity Policies and Red Hat OpenShift AI's Model Serving capabilities to provide a fully managed, scalable, and secure self-service platform for AI model serving.
-
-```mermaid
-graph LR
-    subgraph "User Layer"
-        User[Users]
-        AdminUI[Admin/User UI]
-    end
-    
-    subgraph "Token Management"
-        MaaSAPI[MaaS API<br/>Token Retrieval]
-    end
-    
-    subgraph "Gateway & Auth"
-        GatewayAPI[Gateway API]
-        RHCL[RHCL Components<br/>Kuadrant/Authrino/Limitador<br/>Auth & Rate Limiting]
-    end
-    
-    subgraph "Model Serving"
-        RHOAI[RHOAI<br/>LLM Models]
-    end
-    
-    User -->|1. Request Token| AdminUI
-    User -->|1a. Direct Token Request| MaaSAPI
-    AdminUI -->|2. Retrieve Token| MaaSAPI
-    User -->|3. Inference Request<br/>with Token| GatewayAPI
-    GatewayAPI -->|4. Auth & Rate Limit| RHCL
-    RHCL -->|5. Forward to Model| RHOAI
-    
-    style MaaSAPI fill:#e1f5fe
-    style GatewayAPI fill:#f3e5f5
-    style RHCL fill:#fff3e0
-    style RHOAI fill:#e8f5e8
-```
-
-### Architecture Details
-
-The MaaS Platform architecture is designed to be modular and scalable. It is composed of the following components:
-
-- **MaaS API**: The central component for token generation and management.
-- **Gateway API**: The entry point for all inference requests.
-- **Kuandrant (Red Hat Connectivity Link)**: The policy engine for authentication and authorization.
-- **Open Data Hub (Red Hat OpenShift AI)**: The model serving platform.
-
-### Detailed Component Architecture
-
-### MaaS API Component Details
-
-The MaaS API provides a self-service platform for users to request tokens for their inference requests. By leveraging Kubernetes native objects like ConfigMaps and ServiceAccounts, it offers model owners a simple way to configure access to their models based on a familiar group-based access control model.
-
-```mermaid
-graph TB
-    subgraph "External Access"
-        User[Users]
-        AdminUI[Admin/User UI]
-    end
-    
-    subgraph "MaaS API Service"
-        API[**MaaS API**<br/>Go + Gin Framework]
-        TierMapping[**Tier Mapping Logic**]
-        TokenGen[**Service Account Token Generation**]
-    end
-    
-    subgraph "Configuration"
-        ConfigMap[**ConfigMap**<br/>tier-to-group-mapping]
-        K8sGroups[**Kubernetes Groups**<br/>tier-free-users<br/>tier-premium-users<br/>tier-enterprise-users]
-    end
-    
-    subgraph "free namespace"
-        FreeSA1[**ServiceAccount**<br/>freeuser1-sa]
-        FreeSA2[**ServiceAccount**<br/>freeuser2-sa]
-    end
-    
-    subgraph "premium namespace"
-        PremiumSA1[**ServiceAccount**<br/>prem-user1-sa]
-    end
-    
-    subgraph "enterprise namespace"
-        EnterpriseSA1[**ServiceAccount**<br/>ent-user1-sa]
-    end
-    
-    User -->|Direct API Call| API
-    AdminUI -->|Token Request| API
-    
-    API --> TierMapping
-    API --> TokenGen
-    
-    TierMapping --> ConfigMap
-    ConfigMap -->|Maps Groups to Tiers| K8sGroups
-    TokenGen --> FreeSA1
-    TokenGen --> FreeSA2
-    TokenGen --> PremiumSA1
-    TokenGen --> EnterpriseSA1
-    
-    K8sGroups -->|Group Membership| TierMapping
-    
-    style API fill:#e1f5fe
-    style ConfigMap fill:#ffeb3b
-    style K8sGroups fill:#ffeb3b
-    style FreeSA1 fill:#ffeb3b
-    style FreeSA2 fill:#ffeb3b
-    style PremiumSA1 fill:#ffeb3b
-    style EnterpriseSA1 fill:#ffeb3b
 ```
 
 **Key Features:**
 
-- **Tier-to-Group Mapping**: Uses ConfigMap in the same namespace as MaaS API to map Kubernetes groups to tiers
-- **Three Configurable Default Tiers**: Out of the box, the MaaS Platform comes with three default tiers: free, premium, and enterprise. These tiers are configurable and can be extended to support more tiers as needed.
-- **Service Account Tokens**: Generates tokens for the appropriate tier's service account based on user's group membership
-- **Future Enhancements**: Planned improvements for more sophisticated token management and the ability to integrate with external identity providers.
-
-### Inference Service Component Details
-
-Once a user has obtained their token through the MaaS API, they can use it to make inference requests to the Gateway API. RHCL's Application Connectivity Policies then validate the token and enforce access control and rate limiting policies:
-
-```mermaid
-graph TB
-    subgraph "Client Layer"
-        Client[Client Applications<br/>with Service Account Token]
-    end
-    
-    subgraph "Gateway Layer"
-        GatewayAPI[**maas-default-gateway**<br/>maas.CLUSTER_DOMAIN]
-        Envoy[**Envoy Proxy**]
-    end
-    
-    subgraph "RHCL Policy Engine"
-        Kuadrant[**Kuadrant**<br/>Policy Attachment]
-        Authorino[**Authorino**<br/>Authentication Service]
-        Limitador[**Limitador**<br/>Rate Limiting Service]
-    end
-    
-    subgraph "Policy Components"
-        AuthPolicy[**AuthPolicy**<br/>gateway-auth-policy]
-        RateLimitPolicy[**RateLimitPolicy**<br/>gateway-rate-limits]
-        TokenRateLimitPolicy[**TokenRateLimitPolicy**<br/>gateway-token-rate-limits]
-    end
-    
-    subgraph "Model Access Control"
-        RBAC[**Kubernetes RBAC**<br/>Service Account Permissions]
-        LLMInferenceService[**LLMInferenceService**<br/>Model Access Control]
-    end
-    
-    subgraph "Model Serving"
-        RHOAI[**RHOAI Platform**]
-        Models[**LLM Models**<br/>Qwen, Granite, Llama]
-    end
-    
-    subgraph "Observability"
-        Prometheus[**Prometheus**<br/>Metrics Collection]
-        Dashboards[**Observability Stack**<br/>Grafana/Perses Dashboards]
-    end
-    
-    Client -->|Inference Request + Service Account Token| GatewayAPI
-    GatewayAPI --> Envoy
-    
-    Envoy --> Kuadrant
-    Kuadrant --> Authorino
-    Kuadrant --> Limitador
-    
-    Authorino --> AuthPolicy
-    Limitador --> RateLimitPolicy
-    Limitador --> TokenRateLimitPolicy
-    
-    Envoy -->|Check Model Access| RBAC
-    RBAC --> LLMInferenceService
-    LLMInferenceService -->|POST Permission Check| RHOAI
-    RHOAI --> Models
-    
-    Limitador -->|Usage Metrics| Prometheus
-    Prometheus --> Dashboards
-    
-    style GatewayAPI fill:#f3e5f5
-    style Kuadrant fill:#fff3e0
-    style Authorino fill:#fff3e0
-    style Limitador fill:#fff3e0
-    style AuthPolicy fill:#ffeb3b
-    style RateLimitPolicy fill:#ffeb3b
-    style TokenRateLimitPolicy fill:#ffeb3b
-    style RBAC fill:#ffeb3b
-    style LLMInferenceService fill:#ffeb3b
-    style RHOAI fill:#e8f5e8
-```
-
-**Policy Engine Flow:**
-
-1. **User Request**: A user makes an inference request to the Gateway API with a valid token.
-2. **Service Account Authentication**: Authorino validates service account tokens using gateway-auth-policy
-3. **Rate Limiting**: Limitador enforces usage quotas per tier/user using gateway-rate-limits and gateway-token-rate-limits
-4. **Model Access Control**: RBAC checks if service account has POST access to the specific LLMInferenceService
-5. **Request Forwarding**: Only requests with proper model access are forwarded to RHOAI
-6. **Metrics Collection**: Limitador sends usage data to Prometheus for observability dashboards
-
-## 🔄 Component Flows
-
-### 1. Token Retrieval Flow (MaaS API)
-
-The MaaS API handles token generation and management for different user tiers:
-
-```mermaid
-sequenceDiagram
-    participant User
-    participant AdminUI[Admin/User UI]
-    participant MaaSAPI[MaaS API]
-    participant TokenDB[(Token Database)]
-    participant TierDB[(Tier Database)]
-    
-    User->>AdminUI: Request Token
-    AdminUI->>MaaSAPI: POST /tokens
-    MaaSAPI->>TierDB: Check User Tier
-    TierDB-->>MaaSAPI: Tier Limits & Permissions
-    MaaSAPI->>TokenDB: Generate Token
-    TokenDB-->>MaaSAPI: Token + Metadata
-    MaaSAPI-->>AdminUI: Token Response
-    AdminUI-->>User: Token for Inference
-    
-    Note over MaaSAPI: Token includes:<br/>- User ID<br/>- Tier Level<br/>- Rate Limits<br/>- Model Access
-```
-
-### 2. Gateway & Authentication Flow
-
-The Gateway API and RHCL components handle authentication and rate limiting:
-
-```mermaid
-sequenceDiagram
-    participant Client
-    participant GatewayAPI[Gateway API]
-    participant Kuadrant[Kuadrant]
-    participant Authrino[Authrino]
-    participant Limitador[Limitador]
-    participant MaaSAPI[MaaS API]
-    
-    Client->>GatewayAPI: Inference Request + Token
-    GatewayAPI->>Kuadrant: Apply Auth Policy
-    Kuadrant->>Authrino: Validate Token
-    Authrino->>MaaSAPI: Check Token Validity
-    MaaSAPI-->>Authrino: Token Status + Tier Info
-    Authrino-->>Kuadrant: Auth Result
-    Kuadrant->>Limitador: Check Rate Limits
-    Limitador-->>Kuadrant: Rate Limit Status
-    Kuadrant-->>GatewayAPI: Policy Decision
-    GatewayAPI-->>Client: Forward to Model or Reject
-```
-
-### 3. Model Inference Flow
-
-The inference flow routes validated requests to RHOAI models:
-
-```mermaid
-sequenceDiagram
-    participant Client
-    participant GatewayAPI[Gateway API]
-    participant RHCL[RHCL Components]
-    participant RHOAI[RHOAI Platform]
-    participant Model[LLM Model]
-    
-    Client->>GatewayAPI: POST /v1/models/{model}/infer
-    GatewayAPI->>RHCL: Validate Request & Token
-    RHCL-->>GatewayAPI: Validation Success
-    GatewayAPI->>RHOAI: Forward Inference Request
-    RHOAI->>Model: Process Inference
-    Model-->>RHOAI: Inference Result
-    RHOAI-->>GatewayAPI: Response
-    GatewayAPI-->>Client: Model Response
-    
-    Note over RHCL: Updates metrics:<br/>- Token usage<br/>- Request count<br/>- Tier consumption
->>>>>>> bfd36ea9
-```
-
-**Key Features:**
-
-<<<<<<< HEAD
 - **Tier-to-Group Mapping**: Uses ConfigMap in the same namespace as MaaS API to map Kubernetes groups to tiers
 - **Configurable Tiers**: Out of the box, the MaaS Platform comes with three default tiers: free, premium, and enterprise. These tiers are configurable and can be extended to support more tiers as needed.
 - **Service Account Tokens**: Generates tokens for the appropriate tier's service account based on user's group membership
@@ -511,48 +240,11 @@
 
     MaaS-->>User: {<br/>  "token": "...",<br/>  "expiration": "4h",<br/>  "expiresAt": 1234567890<br/>}
 ```
-=======
-### MaaS API (Token Management)
-
-The MaaS API is the central component for token generation and management:
-
-- **Token Generation**: Creates secure tokens with embedded metadata
-- **Tier Management**: Enforces subscription tier limits and permissions
-- **User Authentication**: Validates user credentials and permissions
-- **Rate Limit Configuration**: Sets token-specific rate limits based on tier
-
-### Gateway API & RHCL Components
-
-The gateway layer provides policy-based request handling:
-
-- **Gateway API**: Entry point for all inference requests
-- **Kuadrant**: Policy attachment point for authentication and authorization
-- **Authrino**: Authentication and authorization service that validates tokens
-- **Limitador**: Rate limiting service that enforces usage quotas
-
-### RHOAI (Model Serving)
-
-Red Hat OpenShift AI provides the model serving infrastructure:
-
-- **Model Hosting**: Runs LLM models (Qwen, Granite, Llama, etc.)
-- **Scaling**: Automatic scaling based on demand
-- **Resource Management**: GPU allocation and management
-- **Model Lifecycle**: Model deployment, updates, and retirement
-
-## Architecture Benefits
-
-### Security
-- **Token-based Authentication**: Secure, stateless authentication
-- **Policy Enforcement**: Centralized security policies via Kuadrant
-- **Rate Limiting**: Prevents abuse and ensures fair resource usage
->>>>>>> bfd36ea9
-
-### Scalability
-- **Microservices Architecture**: Independent scaling of components
-- **Kubernetes Native**: Leverages OpenShift/Kubernetes scaling capabilities
-- **Tier-based Resource Allocation**: Different service levels for different user tiers
-
-<<<<<<< HEAD
+
+### 3. Model Inference Flow
+
+The inference flow routes validated requests to RHOAI models:
+
 The Gateway API and RHCL components validate service account tokens and enforce policies:
 
 ```mermaid
@@ -579,10 +271,4 @@
     Kuadrant-->>GatewayAPI: Policy Decision (Allow/Deny)
     GatewayAPI ->> LLMInferenceService: Forward Request
     LLMInferenceService-->>Client: Response
-```
-=======
-### Observability
-- **Comprehensive Metrics**: Token usage, request rates, and tier consumption
-- **Centralized Logging**: All components log to centralized systems
-- **Monitoring**: Real-time monitoring of system health and performance
->>>>>>> bfd36ea9
+```